"""
    correlation.py
    pyRSD.rsd.correlation

    __author__ : Nick Hand
    __email__  : nhand@berkeley.edu
    __desc__   : compute the smoothed correlation function multipoles
"""
from ._cache import Cache, parameter, interpolated_property, cached_property
from .. import pygcl, numpy as np
<<<<<<< HEAD
from . import ExtrapolatedPowerSpectrum

KMAX = 10.
        
def SmoothedXiMultipoles(power_model, r, ells, R=0., **kwargs):
=======
from scipy.interpolate import InterpolatedUnivariateSpline
from scipy.misc import derivative

KMAX = 100.


class ExtrapolatedMultipole(Cache):
    """
    Class to extrapolate the redshift space multipoles at low and high k, 
    using a power law at high k
    """
    def __init__(self, k, pole, ell, kcut=0.2, linear=False):
        
        """
        Parameters
        ----------
        power : pyRSD.rsd.power_dm
            An instance of the power spectrum to extrapolate
        
        kcut : float, optional    
            Beyond this wavenumber, use a power law extrapolation for the 
            power spectrum.
        
        ell : int, {0, 2}
            The multipole 
        
        linear : bool, optional
            Whether to do linear calculation
        """
        # initialize the Cache subclass first
        Cache.__init__(self)
        
        self.k = k
        self.pole = pole
        self.ell = ell                
        self.kcut = kcut

        # check kmin value
        if self.kmin_model > 0.05: 
            raise ValueError("Power spectrum must be computed down to at least k = 0.05 h/Mpc.")
            
        # check if kcut > kmax_model
        if (self.kcut > self.kmax_model and not self.linear):
            print "Warning: requested k_cut = %.2f is larger than maximum k for model, k = %.2f" %(self.kcut, self.kmax_model)
            self.kcut = self.kmax_model
    
    #---------------------------------------------------------------------------
    # attributes
    #---------------------------------------------------------------------------
    @parameter
    def k(self, val):
        """
        The k values where the input multipole is defined
        """
        return val
        
    @parameter
    def pole(self, val):
        """
        The input multipole values
        """
        return val
        
    @parameter
    def ell(self, val):
        """
        The multipole number
        """
        return val
    
    @parameter
    def b1(self, val):
        """
        The linear bias factor.
        """
        return val
        
    @parameter
    def f(self, val):
        """
        The value of the log growth rate f
        """
        return val
        
    @parameter
    def power_lin(self, val):
        """
        The linear power spectrum
        """
        return val
        
    #---------------------------------------------------------------------------
    # cached properties
    #---------------------------------------------------------------------------
    @cached_property("k")
    def kmin_model(self):
        """
        The minimum value of the input k
        """
        return np.amin(self.k)
    
    @cached_property("k")
    def kmax_model(self):
        """
        The maximum value of the input k
        """
        return np.amax(self.k)
        
    @cached_property("k", "pole")
    def model_spline(self):
        """
        Spline of the input (k, pole) values
        """
        return InterpolatedUnivariateSpline(self.k, self.pole)

            
    @cached_property("pole", "k", "kcut")
    def powerlaw_slope(self):
        """
        The power law extrapolation slop used beyond ``kcut``
        """
        inds = np.where(self.pole > 0.)
        logspline = InterpolatedUnivariateSpline(self.k[inds], np.log(self.pole[inds]))
        return derivative(logspline, self.kcut, dx=1e-3)*self.kcut
           
    def kaiser(self, k):
        """
        The linear, Kaiser power multipole, as specified by `self.ell`
        """
        beta = self.f/self.b1
        if (self.ell == 0):
            prefactor = 1. + (2./3.)*beta + (1./5.)*beta**2;
        elif (self.ell == 2):
            prefactor = (4./3.)*beta + (4./7.)*beta**2;

        return prefactor * self.b1**2 * self.power_lin(k)
    
    #---------------------------------------------------------------------------
    def _evaluate(self, k):
        """
        Internal function to evaluate
        """
        if (k < self.kmin_model):
            return self.pole[0]*self.kaiser(k)/self.kaiser(self.kmin_model)
        elif (k > self.kcut):
            return self.model_spline(self.kcut)*(k/self.kcut)**self.powerlaw_slope  
        else:
            return self.model_spline(k)
        
    def __call__(self, k):
        """
        Return the value at k
        """
        if np.isscalar(k):
            return self._evaluate(k)
        else:
            return np.array([self._evaluate(ki) for ki in k])
        

#-------------------------------------------------------------------------------

def XiMonopole(r, power, kcut=0.2, smoothing=0., linear=False):
    """
    Compute the smoothed correlation function monopole
    
    Parameters
    ----------
    r : array_like
        The separations to compute the correlation function monopole at [units: `Mpc/h`]
    power : pyRSD.rsd.power_biased
        The power spectrum class specifying the redshift-space power spectrum
        to integrate over
    kcut : float, optional
        The wavenumber (in `h/Mpc`) to integrate over. Default is 0.2 `h/Mpc`
    smoothing : float, optional
        The smoothing radius, default = 0.
    linear : bool, optional
        Use the linear, Kaiser redshift-space power multipoles
>>>>>>> 0ca85eec
    """
    Compute the smoothed correlation function multipoles, by extrapolating
    a power spectrum in `k` and Fourier transforming the power
    spectrum multipoles, with a Gaussian smoothing kernel
    
    :math: \Xi_\ell(s) = i^\ell \int (dq/2\pi^2) q^2 W(q*R) P_\ell(q) j_\ell(q*s)
    
    Parameters
    ----------
    model : rsd.DarkMatterSpectrum or its derived classes
        the power spectrum model instance which will be extrapolated and integrated
        over to compute the power spectrum multipoles specified by `ells`
    r : array_like
        the separations to compute the correlation function multipoles at [units: `Mpc/h`]
    power : pyRSD.rsd.power_biased
        The power spectrum class specifying the redshift-space power spectrum
        to integrate over
    ells : int or array_like
        the desired multipole numbers to compute
    R : float, optional
        the radius of the Gaussian smoothig kernel to use; default is `0`
    kwargs: passed to `ExtrapolatedPowerSpectrum` constructor
            model_func : str, optional (`Pgal`)
                the name of the function, which is a class method of ``model``
                and takes (k, mu) as its arguments
            k_lo : float 
                wavenumber to extrapolate below; default is ``model.kmin``
            k_hi : float
                wavenumber to extrapolate above; default is ``model.kmax``
            kcut_lo : float
                only include wavenumbers below this value when fitting
                the extrapolation parameters; default is `5*k_lo`
            kcut_hi : float
                only include wavenumbers above this value when fitting
                the extrapolation parameters; default is `0.5*k_hi`
    """
    if np.isscalar(ells): ells = [ells]
    
    # the extrapolated power spectrum
    extrap_model = ExtrapolatedPowerSpectrum(power_model, **kwargs)
    
    # compute the power spectrum multipoles
    k_spline = np.logspace(-5, np.log10(KMAX), 1000)
    poles = extrap_model.to_poles(k_spline, ells)
    
    toret = []
    for i, ell in enumerate(ells):
        spline = pygcl.CubicSpline(k_spline, poles[:,i])
        xi = pygcl.SmoothedXiMultipole(spline, int(ell), r, 32768, 1e-5, KMAX, R)
        toret.append(np.real(1j**int(ell)) * xi)
        
    toret = np.vstack(toret).T
    return np.squeeze(toret)
    
<|MERGE_RESOLUTION|>--- conflicted
+++ resolved
@@ -8,192 +8,11 @@
 """
 from ._cache import Cache, parameter, interpolated_property, cached_property
 from .. import pygcl, numpy as np
-<<<<<<< HEAD
 from . import ExtrapolatedPowerSpectrum
 
 KMAX = 10.
         
 def SmoothedXiMultipoles(power_model, r, ells, R=0., **kwargs):
-=======
-from scipy.interpolate import InterpolatedUnivariateSpline
-from scipy.misc import derivative
-
-KMAX = 100.
-
-
-class ExtrapolatedMultipole(Cache):
-    """
-    Class to extrapolate the redshift space multipoles at low and high k, 
-    using a power law at high k
-    """
-    def __init__(self, k, pole, ell, kcut=0.2, linear=False):
-        
-        """
-        Parameters
-        ----------
-        power : pyRSD.rsd.power_dm
-            An instance of the power spectrum to extrapolate
-        
-        kcut : float, optional    
-            Beyond this wavenumber, use a power law extrapolation for the 
-            power spectrum.
-        
-        ell : int, {0, 2}
-            The multipole 
-        
-        linear : bool, optional
-            Whether to do linear calculation
-        """
-        # initialize the Cache subclass first
-        Cache.__init__(self)
-        
-        self.k = k
-        self.pole = pole
-        self.ell = ell                
-        self.kcut = kcut
-
-        # check kmin value
-        if self.kmin_model > 0.05: 
-            raise ValueError("Power spectrum must be computed down to at least k = 0.05 h/Mpc.")
-            
-        # check if kcut > kmax_model
-        if (self.kcut > self.kmax_model and not self.linear):
-            print "Warning: requested k_cut = %.2f is larger than maximum k for model, k = %.2f" %(self.kcut, self.kmax_model)
-            self.kcut = self.kmax_model
-    
-    #---------------------------------------------------------------------------
-    # attributes
-    #---------------------------------------------------------------------------
-    @parameter
-    def k(self, val):
-        """
-        The k values where the input multipole is defined
-        """
-        return val
-        
-    @parameter
-    def pole(self, val):
-        """
-        The input multipole values
-        """
-        return val
-        
-    @parameter
-    def ell(self, val):
-        """
-        The multipole number
-        """
-        return val
-    
-    @parameter
-    def b1(self, val):
-        """
-        The linear bias factor.
-        """
-        return val
-        
-    @parameter
-    def f(self, val):
-        """
-        The value of the log growth rate f
-        """
-        return val
-        
-    @parameter
-    def power_lin(self, val):
-        """
-        The linear power spectrum
-        """
-        return val
-        
-    #---------------------------------------------------------------------------
-    # cached properties
-    #---------------------------------------------------------------------------
-    @cached_property("k")
-    def kmin_model(self):
-        """
-        The minimum value of the input k
-        """
-        return np.amin(self.k)
-    
-    @cached_property("k")
-    def kmax_model(self):
-        """
-        The maximum value of the input k
-        """
-        return np.amax(self.k)
-        
-    @cached_property("k", "pole")
-    def model_spline(self):
-        """
-        Spline of the input (k, pole) values
-        """
-        return InterpolatedUnivariateSpline(self.k, self.pole)
-
-            
-    @cached_property("pole", "k", "kcut")
-    def powerlaw_slope(self):
-        """
-        The power law extrapolation slop used beyond ``kcut``
-        """
-        inds = np.where(self.pole > 0.)
-        logspline = InterpolatedUnivariateSpline(self.k[inds], np.log(self.pole[inds]))
-        return derivative(logspline, self.kcut, dx=1e-3)*self.kcut
-           
-    def kaiser(self, k):
-        """
-        The linear, Kaiser power multipole, as specified by `self.ell`
-        """
-        beta = self.f/self.b1
-        if (self.ell == 0):
-            prefactor = 1. + (2./3.)*beta + (1./5.)*beta**2;
-        elif (self.ell == 2):
-            prefactor = (4./3.)*beta + (4./7.)*beta**2;
-
-        return prefactor * self.b1**2 * self.power_lin(k)
-    
-    #---------------------------------------------------------------------------
-    def _evaluate(self, k):
-        """
-        Internal function to evaluate
-        """
-        if (k < self.kmin_model):
-            return self.pole[0]*self.kaiser(k)/self.kaiser(self.kmin_model)
-        elif (k > self.kcut):
-            return self.model_spline(self.kcut)*(k/self.kcut)**self.powerlaw_slope  
-        else:
-            return self.model_spline(k)
-        
-    def __call__(self, k):
-        """
-        Return the value at k
-        """
-        if np.isscalar(k):
-            return self._evaluate(k)
-        else:
-            return np.array([self._evaluate(ki) for ki in k])
-        
-
-#-------------------------------------------------------------------------------
-
-def XiMonopole(r, power, kcut=0.2, smoothing=0., linear=False):
-    """
-    Compute the smoothed correlation function monopole
-    
-    Parameters
-    ----------
-    r : array_like
-        The separations to compute the correlation function monopole at [units: `Mpc/h`]
-    power : pyRSD.rsd.power_biased
-        The power spectrum class specifying the redshift-space power spectrum
-        to integrate over
-    kcut : float, optional
-        The wavenumber (in `h/Mpc`) to integrate over. Default is 0.2 `h/Mpc`
-    smoothing : float, optional
-        The smoothing radius, default = 0.
-    linear : bool, optional
-        Use the linear, Kaiser redshift-space power multipoles
->>>>>>> 0ca85eec
     """
     Compute the smoothed correlation function multipoles, by extrapolating
     a power spectrum in `k` and Fourier transforming the power
